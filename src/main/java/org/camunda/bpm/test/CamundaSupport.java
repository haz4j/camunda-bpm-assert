package org.camunda.bpm.test;

import static com.google.common.base.Preconditions.checkArgument;
import static org.hamcrest.CoreMatchers.not;
import static org.hamcrest.CoreMatchers.notNullValue;
import static org.junit.Assert.assertThat;

import java.util.Date;
import java.util.List;
import java.util.Map;

import org.camunda.bpm.engine.ProcessEngine;
import org.camunda.bpm.engine.RuntimeService;
import org.camunda.bpm.engine.fluent.FluentProcessInstance;
import org.camunda.bpm.engine.history.HistoricActivityInstance;
import org.camunda.bpm.engine.impl.test.TestHelper;
import org.camunda.bpm.engine.impl.util.ClockUtil;
<<<<<<< HEAD
import org.camunda.bpm.engine.runtime.Execution;
import org.camunda.bpm.engine.runtime.ExecutionQuery;
=======
import org.camunda.bpm.engine.repository.DeploymentBuilder;
>>>>>>> b0ca0be9
import org.camunda.bpm.engine.runtime.ProcessInstance;
import org.camunda.bpm.engine.test.fluent.FluentProcessEngineTests;
import org.camunda.bpm.engine.test.mock.Mocks;
import org.camunda.bpm.engine.test.needle.supplier.CamundaInstancesSupplier;
import org.hamcrest.collection.IsEmptyCollection;
import org.slf4j.Logger;
import org.slf4j.LoggerFactory;

/**
 * Helper for camunda access.
 * @author Simon Zambrovski, Holisticon AG
 */
public class CamundaSupport {

<<<<<<< HEAD
    /**
     * Singleton instance.
     */
    private static CamundaSupport instance;

    private static final Logger logger = LoggerFactory.getLogger(CamundaSupport.class);
    private ProcessEngine processEngine;
    private Date startTime;

    /**
     * Private constructor to avoid direct instantiation.
     */
    private CamundaSupport() {
        this.processEngine = TestHelper.getProcessEngine(CamundaInstancesSupplier.CAMUNDA_CONFIG_RESOURCE);
    }

    /**
     * Cleans up resources.
     */
    public void undeploy() {
        for (final String deploymentId : FluentProcessEngineTests.getDeploymentIds()) {
            processEngine.getRepositoryService().deleteDeployment(deploymentId, true);
        }
        Mocks.reset();
    }

    /**
     * Starts process by process definition key with given payload.
     * @param processDefinitionKey
     *        process definition keys.
     * @param variables
     *        maps of initial payload variables.
     * @return process instance
     * @see RuntimeService#startProcessInstanceByKey(String, Map)
     */
    public ProcessInstance startProcessInstanceByKey(final String processDefinitionKey, final Map<String, Object> variables) {
        checkArgument(processDefinitionKey != null, "processDefinitionKey must not be null!");

        final FluentProcessInstance instance = FluentProcessEngineTests.newProcessInstance(processDefinitionKey);
        if (variables != null) {
            instance.setVariables(variables);
        }
        return instance.start().getDelegate();
    }

    /**
     * Starts process by process definition key.
     * @param processDefinitionKey
     *        process definition keys.
     * @return process instance
     */
    public ProcessInstance startProcessInstanceByKey(final String processDefinitionKey) {
        return startProcessInstanceByKey(processDefinitionKey, null);
    }

    /**
     * Retrieves the process instance.
     * @return running process instance.
     */
    public ProcessInstance getProcessInstance() {
        return FluentProcessEngineTests.processInstance();
    }

    /**
     * Sets time.
     * @param currentTime
     *        sets current time in the engine
     */
    public void setCurrentTime(final Date currentTime) {
        ClockUtil.setCurrentTime(currentTime);
    }

    /**
     * Resets process engine clock.
     */
    public void resetClock() {
        ClockUtil.reset();
    }

    /**
     * Retrieves camunda support instance.
     * @return singleton instance.
     */
    public static CamundaSupport getInstance() {
        if (instance == null) {
            instance = new CamundaSupport();
            logger.info("Camunda Support created.");
        }
        return instance;
    }

    /**
     * Retrieves activiti process engine.
     * @return process engine.
     */
    public ProcessEngine getProcessEngine() {
        return processEngine;
    }

    /**
     * Retrieves start time.
     * @return time of deployment.
     */
    public Date getStartTime() {
        if (this.startTime == null) {
            this.startTime = new Date();
        }
        return this.startTime;
    }

    /**
     * Retrieves process variables of running instance.
     * @return process variables.
     */
    public Map<String, Object> getProcessVariables() {
        final ExecutionQuery eQuery = getProcessEngine().getRuntimeService().createExecutionQuery().processInstanceId(getProcessInstance().getId());
        final Execution execution;
        if (eQuery.count() == 1) {
            execution = eQuery.singleResult();
        } else {
            // hack
            execution = eQuery.list().get(0);
        }
        assertNotNull(execution);
        return getProcessEngine().getRuntimeService().getVariables(execution.getId());
    }

    /**
     * Checks historic execution.
     * @param id
     *        activity name.
     */
    public void assertActivityVisitedOnce(final String id) {
        final HistoricActivityInstance singleResult = getProcessEngine().getHistoryService().createHistoricActivityInstanceQuery().finished()
                .activityId(id).singleResult();
        assertThat("activity '" + id + "' not found!", singleResult, notNullValue());
    }

    public void completeTask(final Object... values) {
        FluentProcessEngineTests.processInstance().task().complete(values);
    }
=======
	/**
	 * Singleton instance.
	 */
	private static CamundaSupport instance;

	private static final Logger logger = LoggerFactory.getLogger(CamundaSupport.class);
	private final Set<String> deploymentIds = Sets.newHashSet();
	private ProcessEngine processEngine;
	private Date startTime;

	/**
	 * Private constructor to avoid direct instantiation.
	 */
	private CamundaSupport() {
		this.processEngine = TestHelper.getProcessEngine(CamundaInstancesSupplier.CAMUNDA_CONFIG_RESOURCE);
	}

	/**
	 * Checks deployment of the process definition.
	 * 
	 * @param processModelResources
	 *            process definition file (BPMN)
	 */
	public void deploy(String... processModelResources) {
		final DeploymentBuilder deploymentBuilder = processEngine.getRepositoryService().createDeployment();
		for (String resource : processModelResources) {
			deploymentBuilder.addClasspathResource(resource);
		}
		this.deploymentIds.add(deploymentBuilder.deploy().getId());
		getStartTime();
	}

	/**
	 * Cleans up resources.
	 */
	public void undeploy() {
		for (String deploymentId : deploymentIds) {
			processEngine.getRepositoryService().deleteDeployment(deploymentId, true);
		}
		Mocks.reset();
	}

	/**
	 * Starts process by process definition key with given payload.
	 * 
	 * @param processDefinitionKey
	 *            process definition keys.
	 * @param variables
	 *            maps of initial payload variables.
	 * @return process instance
	 * @see RuntimeService#startProcessInstanceByKey(String, Map)
	 */
	public ProcessInstance startProcessInstanceByKey(final String processDefinitionKey, final Map<String, Object> variables) {
		checkArgument(processDefinitionKey != null, "processDefinitionKey must not be null!");

		FluentProcessInstance instance = FluentProcessEngineTests.newProcessInstance(processDefinitionKey);
		if (variables != null) {
			instance.setVariables(variables);
		}
		return instance.start().getDelegate();
	}

	/**
	 * Starts process by process definition key.
	 * 
	 * @param processDefinitionKey
	 *            process definition keys.
	 * @return process instance
	 */
	public ProcessInstance startProcessInstanceByKey(final String processDefinitionKey) {
		return startProcessInstanceByKey(processDefinitionKey, null);
	}

	/**
	 * Retrieves the process instance.
	 * 
	 * @return running process instance.
	 */
	public ProcessInstance getProcessInstance() {
		return FluentProcessEngineTests.processInstance();
	}

	/**
	 * Sets time.
	 * 
	 * @param currentTime
	 *            sets current time in the engine
	 */
	public void setCurrentTime(final Date currentTime) {
		ClockUtil.setCurrentTime(currentTime);
	}

	/**
	 * Resets process engine clock.
	 */
	public void resetClock() {
		ClockUtil.reset();
	}

	/**
	 * Retrieves camunda support instance.
	 * 
	 * @return singleton instance.
	 */
	public static CamundaSupport getInstance() {
		if (instance == null) {
			instance = new CamundaSupport();
			logger.debug("Camunda Support created.");
		}
		return instance;
	}

	/**
	 * Retrieves activiti process engine.
	 * 
	 * @return process engine.
	 */
	public ProcessEngine getProcessEngine() {
		return processEngine;
	}

	/**
	 * Retrieves start time.
	 * 
	 * @return time of deployment.
	 */
	public Date getStartTime() {
		if (this.startTime == null) {
			this.startTime = new Date();
		}
		return this.startTime;
	}

	/**
	 * Retrieves process variables of running instance.
	 * 
	 * @return process variables.
	 */
	public Map<String, Object> getProcessVariables() {
		return getProcessVariables();
	}

	/**
	 * Checks historic execution.
	 * 
	 * @param id
	 *            activity name.
	 */
	public void assertActivityVisitedOnce(final String id) {
		final List<HistoricActivityInstance> visits = getProcessEngine().getHistoryService().createHistoricActivityInstanceQuery().finished().activityId(id)
				.list();
		assertThat("activity '" + id + "' not found!", visits, notNullValue());
		assertThat("activity '" + id + "' not found!", visits, not(IsEmptyCollection.empty()));
	}

	/**
	 * finishes a task.
	 * 
	 * @param values
	 */
	public void completeTask(Object... values) {
		FluentProcessEngineTests.processInstance().task().complete(values);
	}
>>>>>>> b0ca0be9

}<|MERGE_RESOLUTION|>--- conflicted
+++ resolved
@@ -3,6 +3,7 @@
 import static com.google.common.base.Preconditions.checkArgument;
 import static org.hamcrest.CoreMatchers.not;
 import static org.hamcrest.CoreMatchers.notNullValue;
+import static org.junit.Assert.assertNotNull;
 import static org.junit.Assert.assertThat;
 
 import java.util.Date;
@@ -15,12 +16,8 @@
 import org.camunda.bpm.engine.history.HistoricActivityInstance;
 import org.camunda.bpm.engine.impl.test.TestHelper;
 import org.camunda.bpm.engine.impl.util.ClockUtil;
-<<<<<<< HEAD
 import org.camunda.bpm.engine.runtime.Execution;
 import org.camunda.bpm.engine.runtime.ExecutionQuery;
-=======
-import org.camunda.bpm.engine.repository.DeploymentBuilder;
->>>>>>> b0ca0be9
 import org.camunda.bpm.engine.runtime.ProcessInstance;
 import org.camunda.bpm.engine.test.fluent.FluentProcessEngineTests;
 import org.camunda.bpm.engine.test.mock.Mocks;
@@ -31,316 +28,160 @@
 
 /**
  * Helper for camunda access.
+ * 
  * @author Simon Zambrovski, Holisticon AG
  */
 public class CamundaSupport {
 
-<<<<<<< HEAD
-    /**
-     * Singleton instance.
-     */
-    private static CamundaSupport instance;
+  /**
+   * Singleton instance.
+   */
+  private static CamundaSupport instance;
 
-    private static final Logger logger = LoggerFactory.getLogger(CamundaSupport.class);
-    private ProcessEngine processEngine;
-    private Date startTime;
+  private static final Logger logger = LoggerFactory.getLogger(CamundaSupport.class);
+  private ProcessEngine processEngine;
+  private Date startTime;
 
-    /**
-     * Private constructor to avoid direct instantiation.
-     */
-    private CamundaSupport() {
-        this.processEngine = TestHelper.getProcessEngine(CamundaInstancesSupplier.CAMUNDA_CONFIG_RESOURCE);
+  /**
+   * Private constructor to avoid direct instantiation.
+   */
+  private CamundaSupport() {
+    this.processEngine = TestHelper.getProcessEngine(CamundaInstancesSupplier.CAMUNDA_CONFIG_RESOURCE);
+  }
+
+  /**
+   * Cleans up resources.
+   */
+  public void undeploy() {
+    for (final String deploymentId : FluentProcessEngineTests.getDeploymentIds()) {
+      processEngine.getRepositoryService().deleteDeployment(deploymentId, true);
     }
+    Mocks.reset();
+  }
 
-    /**
-     * Cleans up resources.
-     */
-    public void undeploy() {
-        for (final String deploymentId : FluentProcessEngineTests.getDeploymentIds()) {
-            processEngine.getRepositoryService().deleteDeployment(deploymentId, true);
-        }
-        Mocks.reset();
+  /**
+   * Starts process by process definition key with given payload.
+   * 
+   * @param processDefinitionKey
+   *          process definition keys.
+   * @param variables
+   *          maps of initial payload variables.
+   * @return process instance
+   * @see RuntimeService#startProcessInstanceByKey(String, Map)
+   */
+  public ProcessInstance startProcessInstanceByKey(final String processDefinitionKey, final Map<String, Object> variables) {
+    checkArgument(processDefinitionKey != null, "processDefinitionKey must not be null!");
+
+    final FluentProcessInstance instance = FluentProcessEngineTests.newProcessInstance(processDefinitionKey);
+    if (variables != null) {
+      instance.setVariables(variables);
     }
+    return instance.start().getDelegate();
+  }
 
-    /**
-     * Starts process by process definition key with given payload.
-     * @param processDefinitionKey
-     *        process definition keys.
-     * @param variables
-     *        maps of initial payload variables.
-     * @return process instance
-     * @see RuntimeService#startProcessInstanceByKey(String, Map)
-     */
-    public ProcessInstance startProcessInstanceByKey(final String processDefinitionKey, final Map<String, Object> variables) {
-        checkArgument(processDefinitionKey != null, "processDefinitionKey must not be null!");
+  /**
+   * Starts process by process definition key.
+   * 
+   * @param processDefinitionKey
+   *          process definition keys.
+   * @return process instance
+   */
+  public ProcessInstance startProcessInstanceByKey(final String processDefinitionKey) {
+    return startProcessInstanceByKey(processDefinitionKey, null);
+  }
 
-        final FluentProcessInstance instance = FluentProcessEngineTests.newProcessInstance(processDefinitionKey);
-        if (variables != null) {
-            instance.setVariables(variables);
-        }
-        return instance.start().getDelegate();
+  /**
+   * Retrieves the process instance.
+   * 
+   * @return running process instance.
+   */
+  public ProcessInstance getProcessInstance() {
+    return FluentProcessEngineTests.processInstance();
+  }
+
+  /**
+   * Sets time.
+   * 
+   * @param currentTime
+   *          sets current time in the engine
+   */
+  public void setCurrentTime(final Date currentTime) {
+    ClockUtil.setCurrentTime(currentTime);
+  }
+
+  /**
+   * Resets process engine clock.
+   */
+  public void resetClock() {
+    ClockUtil.reset();
+  }
+
+  /**
+   * Retrieves camunda support instance.
+   * 
+   * @return singleton instance.
+   */
+  public static CamundaSupport getInstance() {
+    if (instance == null) {
+      instance = new CamundaSupport();
+      logger.info("Camunda Support created.");
     }
+    return instance;
+  }
 
-    /**
-     * Starts process by process definition key.
-     * @param processDefinitionKey
-     *        process definition keys.
-     * @return process instance
-     */
-    public ProcessInstance startProcessInstanceByKey(final String processDefinitionKey) {
-        return startProcessInstanceByKey(processDefinitionKey, null);
+  /**
+   * Retrieves activiti process engine.
+   * 
+   * @return process engine.
+   */
+  public ProcessEngine getProcessEngine() {
+    return processEngine;
+  }
+
+  /**
+   * Retrieves start time.
+   * 
+   * @return time of deployment.
+   */
+  public Date getStartTime() {
+    if (this.startTime == null) {
+      this.startTime = new Date();
     }
+    return this.startTime;
+  }
 
-    /**
-     * Retrieves the process instance.
-     * @return running process instance.
-     */
-    public ProcessInstance getProcessInstance() {
-        return FluentProcessEngineTests.processInstance();
+  /**
+   * Retrieves process variables of running instance.
+   * 
+   * @return process variables.
+   */
+  public Map<String, Object> getProcessVariables() {
+    final ExecutionQuery eQuery = getProcessEngine().getRuntimeService().createExecutionQuery().processInstanceId(getProcessInstance().getId());
+    final Execution execution;
+    if (eQuery.count() == 1) {
+      execution = eQuery.singleResult();
+    } else {
+      // hack
+      execution = eQuery.list().get(0);
     }
+    assertNotNull(execution);
+    return getProcessEngine().getRuntimeService().getVariables(execution.getId());
+  }
 
-    /**
-     * Sets time.
-     * @param currentTime
-     *        sets current time in the engine
-     */
-    public void setCurrentTime(final Date currentTime) {
-        ClockUtil.setCurrentTime(currentTime);
-    }
+  /**
+   * Checks historic execution.
+   * 
+   * @param id
+   *          activity name.
+   */
+  public void assertActivityVisitedOnce(final String id) {
+    final List<HistoricActivityInstance> visits = getProcessEngine().getHistoryService().createHistoricActivityInstanceQuery().finished().activityId(id).list();
+    assertThat("activity '" + id + "' not found!", visits, notNullValue());
+    assertThat("activity '" + id + "' not found!", visits, not(IsEmptyCollection.empty()));
+  }
 
-    /**
-     * Resets process engine clock.
-     */
-    public void resetClock() {
-        ClockUtil.reset();
-    }
-
-    /**
-     * Retrieves camunda support instance.
-     * @return singleton instance.
-     */
-    public static CamundaSupport getInstance() {
-        if (instance == null) {
-            instance = new CamundaSupport();
-            logger.info("Camunda Support created.");
-        }
-        return instance;
-    }
-
-    /**
-     * Retrieves activiti process engine.
-     * @return process engine.
-     */
-    public ProcessEngine getProcessEngine() {
-        return processEngine;
-    }
-
-    /**
-     * Retrieves start time.
-     * @return time of deployment.
-     */
-    public Date getStartTime() {
-        if (this.startTime == null) {
-            this.startTime = new Date();
-        }
-        return this.startTime;
-    }
-
-    /**
-     * Retrieves process variables of running instance.
-     * @return process variables.
-     */
-    public Map<String, Object> getProcessVariables() {
-        final ExecutionQuery eQuery = getProcessEngine().getRuntimeService().createExecutionQuery().processInstanceId(getProcessInstance().getId());
-        final Execution execution;
-        if (eQuery.count() == 1) {
-            execution = eQuery.singleResult();
-        } else {
-            // hack
-            execution = eQuery.list().get(0);
-        }
-        assertNotNull(execution);
-        return getProcessEngine().getRuntimeService().getVariables(execution.getId());
-    }
-
-    /**
-     * Checks historic execution.
-     * @param id
-     *        activity name.
-     */
-    public void assertActivityVisitedOnce(final String id) {
-        final HistoricActivityInstance singleResult = getProcessEngine().getHistoryService().createHistoricActivityInstanceQuery().finished()
-                .activityId(id).singleResult();
-        assertThat("activity '" + id + "' not found!", singleResult, notNullValue());
-    }
-
-    public void completeTask(final Object... values) {
-        FluentProcessEngineTests.processInstance().task().complete(values);
-    }
-=======
-	/**
-	 * Singleton instance.
-	 */
-	private static CamundaSupport instance;
-
-	private static final Logger logger = LoggerFactory.getLogger(CamundaSupport.class);
-	private final Set<String> deploymentIds = Sets.newHashSet();
-	private ProcessEngine processEngine;
-	private Date startTime;
-
-	/**
-	 * Private constructor to avoid direct instantiation.
-	 */
-	private CamundaSupport() {
-		this.processEngine = TestHelper.getProcessEngine(CamundaInstancesSupplier.CAMUNDA_CONFIG_RESOURCE);
-	}
-
-	/**
-	 * Checks deployment of the process definition.
-	 * 
-	 * @param processModelResources
-	 *            process definition file (BPMN)
-	 */
-	public void deploy(String... processModelResources) {
-		final DeploymentBuilder deploymentBuilder = processEngine.getRepositoryService().createDeployment();
-		for (String resource : processModelResources) {
-			deploymentBuilder.addClasspathResource(resource);
-		}
-		this.deploymentIds.add(deploymentBuilder.deploy().getId());
-		getStartTime();
-	}
-
-	/**
-	 * Cleans up resources.
-	 */
-	public void undeploy() {
-		for (String deploymentId : deploymentIds) {
-			processEngine.getRepositoryService().deleteDeployment(deploymentId, true);
-		}
-		Mocks.reset();
-	}
-
-	/**
-	 * Starts process by process definition key with given payload.
-	 * 
-	 * @param processDefinitionKey
-	 *            process definition keys.
-	 * @param variables
-	 *            maps of initial payload variables.
-	 * @return process instance
-	 * @see RuntimeService#startProcessInstanceByKey(String, Map)
-	 */
-	public ProcessInstance startProcessInstanceByKey(final String processDefinitionKey, final Map<String, Object> variables) {
-		checkArgument(processDefinitionKey != null, "processDefinitionKey must not be null!");
-
-		FluentProcessInstance instance = FluentProcessEngineTests.newProcessInstance(processDefinitionKey);
-		if (variables != null) {
-			instance.setVariables(variables);
-		}
-		return instance.start().getDelegate();
-	}
-
-	/**
-	 * Starts process by process definition key.
-	 * 
-	 * @param processDefinitionKey
-	 *            process definition keys.
-	 * @return process instance
-	 */
-	public ProcessInstance startProcessInstanceByKey(final String processDefinitionKey) {
-		return startProcessInstanceByKey(processDefinitionKey, null);
-	}
-
-	/**
-	 * Retrieves the process instance.
-	 * 
-	 * @return running process instance.
-	 */
-	public ProcessInstance getProcessInstance() {
-		return FluentProcessEngineTests.processInstance();
-	}
-
-	/**
-	 * Sets time.
-	 * 
-	 * @param currentTime
-	 *            sets current time in the engine
-	 */
-	public void setCurrentTime(final Date currentTime) {
-		ClockUtil.setCurrentTime(currentTime);
-	}
-
-	/**
-	 * Resets process engine clock.
-	 */
-	public void resetClock() {
-		ClockUtil.reset();
-	}
-
-	/**
-	 * Retrieves camunda support instance.
-	 * 
-	 * @return singleton instance.
-	 */
-	public static CamundaSupport getInstance() {
-		if (instance == null) {
-			instance = new CamundaSupport();
-			logger.debug("Camunda Support created.");
-		}
-		return instance;
-	}
-
-	/**
-	 * Retrieves activiti process engine.
-	 * 
-	 * @return process engine.
-	 */
-	public ProcessEngine getProcessEngine() {
-		return processEngine;
-	}
-
-	/**
-	 * Retrieves start time.
-	 * 
-	 * @return time of deployment.
-	 */
-	public Date getStartTime() {
-		if (this.startTime == null) {
-			this.startTime = new Date();
-		}
-		return this.startTime;
-	}
-
-	/**
-	 * Retrieves process variables of running instance.
-	 * 
-	 * @return process variables.
-	 */
-	public Map<String, Object> getProcessVariables() {
-		return getProcessVariables();
-	}
-
-	/**
-	 * Checks historic execution.
-	 * 
-	 * @param id
-	 *            activity name.
-	 */
-	public void assertActivityVisitedOnce(final String id) {
-		final List<HistoricActivityInstance> visits = getProcessEngine().getHistoryService().createHistoricActivityInstanceQuery().finished().activityId(id)
-				.list();
-		assertThat("activity '" + id + "' not found!", visits, notNullValue());
-		assertThat("activity '" + id + "' not found!", visits, not(IsEmptyCollection.empty()));
-	}
-
-	/**
-	 * finishes a task.
-	 * 
-	 * @param values
-	 */
-	public void completeTask(Object... values) {
-		FluentProcessEngineTests.processInstance().task().complete(values);
-	}
->>>>>>> b0ca0be9
+  public void completeTask(final Object... values) {
+    FluentProcessEngineTests.processInstance().task().complete(values);
+  }
 
 }