--- conflicted
+++ resolved
@@ -15,6 +15,7 @@
 import org.camunda.bpm.engine.runtime.CaseExecutionQuery;
 import org.camunda.bpm.engine.runtime.CaseInstance;
 import org.camunda.bpm.engine.test.assertions.bpmn.AbstractProcessAssert;
+import org.camunda.bpm.engine.test.assertions.bpmn.TaskAssert;
 import org.camunda.bpm.model.cmmn.impl.CmmnModelConstants;
 
 /**
@@ -24,8 +25,6 @@
  */
 public abstract class AbstractCaseAssert<S extends AbstractCaseAssert<S, A>, A extends CaseExecution> extends AbstractProcessAssert<S, A> {
 
-<<<<<<< HEAD
-=======
   /**
    * Delivers the the actual object under test.
    */
@@ -33,210 +32,118 @@
     return actual;
   }
 
-
->>>>>>> c1bd2225
   protected AbstractCaseAssert(ProcessEngine engine, A actual, Class<?> selfType) {
     super(engine, actual, selfType);
   }
 
-<<<<<<< HEAD
-  /* Verifies the expectation that the {@link CaseExecution} is 'available'.
-   * 
-   * Change visibility to public for those inheriting classes for whose 
+  /**
+   * Verifies the expectation that the {@link CaseExecution} is 'available'.
+   *
+   * Change visibility to public for those inheriting classes for whose
    * underlying objects under test this status makes sense
-   * 
-   * @return this
-=======
-  /**
-   * Verifies the expectation that the {@link CaseExecution} is 'available'.
-   *
-   * Change visibility to public for those inheriting classes for whose
-   * underlying objects under test this status makes sense
-   *
-   * @return  this
->>>>>>> c1bd2225
+   *
+   * @return  this
    */
   protected S isAvailable() {
     return hasState(CaseExecutionState.AVAILABLE);
   }
 
-<<<<<<< HEAD
-  /* Verifies the expectation that the {@link CaseExecution} is 'enabled'.
-   * 
-   * Change visibility to public for those inheriting classes for whose 
+  /**
+   * Verifies the expectation that the {@link CaseExecution} is 'enabled'.
+   *
+   * Change visibility to public for those inheriting classes for whose
    * underlying objects under test this status makes sense
-   * 
-   * @return this
-=======
-  /**
-   * Verifies the expectation that the {@link CaseExecution} is 'enabled'.
-   *
-   * Change visibility to public for those inheriting classes for whose
-   * underlying objects under test this status makes sense
-   *
-   * @return  this
->>>>>>> c1bd2225
+   *
+   * @return  this
    */
   protected S isEnabled() {
     return hasState(CaseExecutionState.ENABLED);
   }
 
-<<<<<<< HEAD
-  /* Verifies the expectation that the {@link CaseExecution} is 'disabled'.
-   * 
-   * Change visibility to public for those inheriting classes for whose 
+  /**
+   * Verifies the expectation that the {@link CaseExecution} is 'disabled'.
+   *
+   * Change visibility to public for those inheriting classes for whose
    * underlying objects under test this status makes sense
-   * 
-   * @return this
-=======
-  /**
-   * Verifies the expectation that the {@link CaseExecution} is 'disabled'.
-   *
-   * Change visibility to public for those inheriting classes for whose
-   * underlying objects under test this status makes sense
-   *
-   * @return  this
->>>>>>> c1bd2225
+   *
+   * @return  this
    */
   protected S isDisabled() {
     return hasState(CaseExecutionState.DISABLED);
   }
 
-<<<<<<< HEAD
-  /* Verifies the expectation that the {@link CaseExecution} is 'active'.
-   * 
-   * Change visibility to public for those inheriting classes for whose 
+  /**
+   * Verifies the expectation that the {@link CaseExecution} is 'active'.
+   *
+   * Change visibility to public for those inheriting classes for whose
    * underlying objects under test this status makes sense
-   * 
-   * @return this
-=======
-  /**
-   * Verifies the expectation that the {@link CaseExecution} is 'active'.
-   *
-   * Change visibility to public for those inheriting classes for whose
-   * underlying objects under test this status makes sense
-   *
-   * @return  this
->>>>>>> c1bd2225
+   *
+   * @return  this
    */
   protected S isActive() {
     return hasState(CaseExecutionState.ACTIVE);
   }
 
-<<<<<<< HEAD
-  /* Verifies the expectation that the {@link CaseExecution} is 'suspended'.
-   * 
-   * Change visibility to public for those inheriting classes for whose 
+  /**
+   * Verifies the expectation that the {@link CaseExecution} is 'suspended'.
+   *
+   * Change visibility to public for those inheriting classes for whose
    * underlying objects under test this status makes sense
-   * 
-   * @return this
-=======
-  /**
-   * Verifies the expectation that the {@link CaseExecution} is 'suspended'.
-   *
-   * Change visibility to public for those inheriting classes for whose
-   * underlying objects under test this status makes sense
-   *
-   * @return  this
->>>>>>> c1bd2225
+   *
+   * @return  this
    */
   protected S isSuspended() {
     return hasState(CaseExecutionState.SUSPENDED);
   }
 
-<<<<<<< HEAD
-  /* Verifies the expectation that the {@link CaseExecution} is 'completed'.
-   * 
-   * Change visibility to public for those inheriting classes for whose 
+  /**
+   * Verifies the expectation that the {@link CaseExecution} is 'completed'.
+   *
+   * Change visibility to public for those inheriting classes for whose
    * underlying objects under test this status makes sense
-   * 
-   * @return this
-=======
-  /**
-   * Verifies the expectation that the {@link CaseExecution} is 'completed'.
-   *
-   * Change visibility to public for those inheriting classes for whose
-   * underlying objects under test this status makes sense
-   *
-   * @return  this
->>>>>>> c1bd2225
+   *
+   * @return  this
    */
   protected S isCompleted() {
     return hasState(CaseExecutionState.COMPLETED);
   }
 
-<<<<<<< HEAD
-  /* Verifies the expectation that the {@link CaseExecution} is 'closed'.
-   * 
-   * Change visibility to public for those inheriting classes for whose 
+  /**
+   * Verifies the expectation that the {@link CaseExecution} is 'closed'.
+   *
+   * Change visibility to public for those inheriting classes for whose
    * underlying objects under test this status makes sense
-   * 
-   * @return this
-=======
-  /**
-   * Verifies the expectation that the {@link CaseExecution} is 'closed'.
-   *
-   * Change visibility to public for those inheriting classes for whose
-   * underlying objects under test this status makes sense
-   *
-   * @return  this
->>>>>>> c1bd2225
+   *
+   * @return  this
    */
   protected S isClosed() {
     return hasState(CaseExecutionState.CLOSED);
   }
 
-<<<<<<< HEAD
-  /* Verifies the expectation that the {@link CaseExecution} is 'failed'.
-   * 
-   * Change visibility to public for those inheriting classes for whose 
+  /**
+   * Verifies the expectation that the {@link CaseExecution} is 'failed'.
+   *
+   * Change visibility to public for those inheriting classes for whose
    * underlying objects under test this status makes sense
-   * 
-   * @return this
-=======
-  /**
-   * Verifies the expectation that the {@link CaseExecution} is 'failed'.
-   *
-   * Change visibility to public for those inheriting classes for whose
-   * underlying objects under test this status makes sense
-   *
-   * @return  this
->>>>>>> c1bd2225
+   *
+   * @return  this
    */
   protected S isFailed() {
     return hasState(CaseExecutionState.FAILED);
   }
 
-<<<<<<< HEAD
-  /* Verifies the expectation that the {@link CaseExecution} is 'terminated'.
-   * 
-   * Change visibility to public for those inheriting classes for whose 
+  /**
+   * Verifies the expectation that the {@link CaseExecution} is 'terminated'.
+   *
+   * Change visibility to public for those inheriting classes for whose
    * underlying objects under test this status makes sense
-   * 
-   * @return this
-=======
-  /**
-   * Verifies the expectation that the {@link CaseExecution} is 'terminated'.
-   *
-   * Change visibility to public for those inheriting classes for whose
-   * underlying objects under test this status makes sense
-   *
-   * @return  this
->>>>>>> c1bd2225
+   *
+   * @return  this
    */
   protected S isTerminated() {
     return hasState(CaseExecutionState.TERMINATED);
   }
 
-<<<<<<< HEAD
-  /* Verifies the expectation that the {@link CaseExecution} is the 
-   * 'case' instance.
-   * 
-   * Change visibility to public for those inheriting classes for whose 
-   * underlying objects under test this assertion makes sense
-   * 
-   * @return this
-=======
   /**
    * Verifies the expectation that the {@link CaseExecution} is the
    * 'case' instance.
@@ -245,149 +152,79 @@
    * underlying objects under test this assertion makes sense
    *
    * @return  this
->>>>>>> c1bd2225
    */
   protected CaseInstanceAssert isCaseInstance() {
     Assertions.assertThat(actual).isNotNull();
     Assertions.assertThat(actual.getCaseInstanceId())
-<<<<<<< HEAD
-				.overridingErrorMessage("Expected %s to be the case instance, but found it not to be!")
-				.isEqualTo(actual.getId());
+        .overridingErrorMessage("Expected %s to be the case instance, but found it not to be!").isEqualTo(actual.getId());
     return CaseInstanceAssert.assertThat(engine, (CaseInstance) actual);
   }
 
-  /* Verifies the expectation that the {@link CaseExecution} is a 'stage' 
-   * 
-   * Change visibility to public for those inheriting classes for whose 
+  /**
+   * Verifies the expectation that the {@link CaseExecution} is a 'stage'
+   *
+   * Change visibility to public for those inheriting classes for whose
    * underlying objects under test this assertion makes sense
-   * 
-   * @return this
-=======
-      .overridingErrorMessage("Expected %s to be the case instance, but found it not to be!")
-      .isEqualTo(actual.getId());
-    return CaseInstanceAssert.assertThat(engine, (CaseInstance) actual);
-  }
-
-  /**
-   * Verifies the expectation that the {@link CaseExecution} is a 'stage'
-   *
-   * Change visibility to public for those inheriting classes for whose
-   * underlying objects under test this assertion makes sense
-   *
-   * @return  this
->>>>>>> c1bd2225
+   *
+   * @return  this
    */
   protected StageAssert isStage() {
     hasType(CmmnModelConstants.CMMN_ELEMENT_STAGE);
     return StageAssert.assertThat(engine, actual);
   }
 
-<<<<<<< HEAD
-  /* Verifies the expectation that the {@link CaseExecution} is a 'humanTask' 
-   * 
-   * Change visibility to public for those inheriting classes for whose 
+  /**
+   * Verifies the expectation that the {@link CaseExecution} is a 'humanTask'
+   *
+   * Change visibility to public for those inheriting classes for whose
    * underlying objects under test this assertion makes sense
-   * 
-   * @return this
-=======
-  /**
-   * Verifies the expectation that the {@link CaseExecution} is a 'humanTask'
-   *
-   * Change visibility to public for those inheriting classes for whose
-   * underlying objects under test this assertion makes sense
-   *
-   * @return  this
->>>>>>> c1bd2225
+   *
+   * @return  this
    */
   protected HumanTaskAssert isHumanTask() {
     hasType(CmmnModelConstants.CMMN_ELEMENT_HUMAN_TASK);
     return HumanTaskAssert.assertThat(engine, actual);
   }
 
-<<<<<<< HEAD
-  /* Verifies the expectation that the {@link CaseExecution} is a 'processTask' 
-   * 
-   * Change visibility to public for those inheriting classes for whose 
+  /**
+   * Verifies the expectation that the {@link CaseExecution} is a 'processTask'
+   *
+   * Change visibility to public for those inheriting classes for whose
    * underlying objects under test this assertion makes sense
-   * 
-   * @return this
-=======
-  /**
-   * Verifies the expectation that the {@link CaseExecution} is a 'processTask'
-   *
-   * Change visibility to public for those inheriting classes for whose
-   * underlying objects under test this assertion makes sense
-   *
-   * @return  this
->>>>>>> c1bd2225
+   *
+   * @return  this
    */
   protected ProcessTaskAssert isProcessTask() {
     hasType(CmmnModelConstants.CMMN_ELEMENT_PROCESS_TASK);
     return ProcessTaskAssert.assertThat(engine, actual);
   }
 
-<<<<<<< HEAD
-  /* Verifies the expectation that the {@link CaseExecution} is a 'caseTask' 
-   * 
-   * Change visibility to public for those inheriting classes for whose 
+  /**
+   * Verifies the expectation that the {@link CaseExecution} is a 'caseTask'
+   *
+   * Change visibility to public for those inheriting classes for whose
    * underlying objects under test this assertion makes sense
-   * 
-   * @return this
-=======
-  /**
-   * Verifies the expectation that the {@link CaseExecution} is a 'caseTask'
-   *
-   * Change visibility to public for those inheriting classes for whose
-   * underlying objects under test this assertion makes sense
-   *
-   * @return  this
->>>>>>> c1bd2225
+   *
+   * @return  this
    */
   protected CaseTaskAssert isCaseTask() {
     hasType(CmmnModelConstants.CMMN_ELEMENT_CASE_TASK);
     return CaseTaskAssert.assertThat(engine, actual);
   }
 
-<<<<<<< HEAD
-  /* Verifies the expectation that the {@link CaseExecution} is a 'milestone' 
-   * 
-   * Change visibility to public for those inheriting classes for whose 
+  /**
+   * Verifies the expectation that the {@link CaseExecution} is a 'milestone'
+   *
+   * Change visibility to public for those inheriting classes for whose
    * underlying objects under test this assertion makes sense
-   * 
-   * @return this
-=======
-  /**
-   * Verifies the expectation that the {@link CaseExecution} is a 'milestone'
-   *
-   * Change visibility to public for those inheriting classes for whose
-   * underlying objects under test this assertion makes sense
-   *
-   * @return  this
->>>>>>> c1bd2225
+   *
+   * @return  this
    */
   protected MilestoneAssert isMilestone() {
     hasType(CmmnModelConstants.CMMN_ELEMENT_MILESTONE);
     return MilestoneAssert.assertThat(engine, actual);
   }
 
-<<<<<<< HEAD
-  /*
-   * Retrieve a chained {@link CaseExecution} currently available in the context of 
-   * the actual caseExecution under test of this AbstractCaseAssert. The query is 
-   * automatically narrowed down to the actual caseExecution under test of this 
-   * assertion.
-   * 
-   * @param   query CaseExecutionQuery further narrowing down the search for 
-   * 					caseExecutions. The query is automatically narrowed down to the 
-   * 					actual 'parent' CaseExecution under test of this assertion.
-   * @return  the only CaseExecution resulting  from the given search. A 'null' 
-   * 					CaseExecution in case no such CaseExecution is available.
-   * @throws  org.camunda.bpm.engine.ProcessEngineException in case more than 
-   *          one CaseExecution is delivered by the query (after being narrowed 
-   *          to the actual 'parent' CaseExecution)
-   */
-  protected A caseExecution(final CaseExecutionQuery query) {
-=======
   /**
    * Retrieve a child {@link CaseExecution} currently available in the context of
    * the actual caseExecution under test of this AbstractCaseAssert. The query is
@@ -431,100 +268,11 @@
    *          to the actual 'parent' CaseExecution)
    */
   protected CaseExecutionAssert descendantCaseExecution(CaseExecutionQuery query) {
->>>>>>> c1bd2225
     if (query == null)
       throw new IllegalArgumentException("Illegal call of caseExecution(query = 'null') - but must not be null!");
     isNotNull();
     @SuppressWarnings("unchecked")
     A caseExecution = (A) query.singleResult();
-<<<<<<< HEAD
-    if (caseExecution != null)
-      Assertions.assertThat(caseExecution.getParentId()).isEqualTo(actual.getId());
-    return caseExecution;
-  }
-
-  /*
-   * Retrieve a chained {@link CaseExecution} currently available in the context of 
-   * the actual caseExecution under test of this AbstractCaseAssert. The query is 
-   * automatically narrowed down to the actual caseExecution under test of this 
-   * assertion.
-   * 
-   * @param   activityId activity id further narrowing down the search for 
-   * 					caseExecutions. The query is automatically narrowed down to the 
-   * 					actual 'parent' CaseExecution under test of this assertion.
-   * @return  the only CaseExecution with the given activity id. A 'null' 
-   * 					CaseExecution in case no such CaseExecution is available.
-   * @throws  org.camunda.bpm.engine.ProcessEngineException in case more than 
-   *          one CaseExecution is delivered by the query (after being narrowed 
-   *          to the actual 'parent' CaseExecution)
-   */
-  protected A caseExecution(final String activityId) {
-    return caseExecution(caseExecutionQuery().activityId(activityId));
-  }
-
-  /*
-   * Retrieve a chained {@link CaseExecution} currently available in the context of 
-   * the actual caseExecution under test of this AbstractCaseAssert. The query is 
-   * automatically narrowed down to the actual caseExecution under test of this 
-   * assertion.
-   * 
-   * @return  the only CaseExecution existing in the context of this case execution. 
-   * 					A 'null' CaseExecution in case no such CaseExecution is available.
-   * @throws  org.camunda.bpm.engine.ProcessEngineException in case more than 
-   *          one CaseExecution is delivered by the query (after being narrowed 
-   *          to the actual 'parent' CaseExecution)
-   */
-  protected A caseExecution() {
-    return caseExecution(caseExecutionQuery());
-  }
-
-  /*
-   * Enter into a chained {@link HumanTaskAssert} inspecting the one and mostly 
-   * one 'humanTask' currently available in the context of the actual caseExecution 
-   * under test of this AbstractCaseAssert. The query is automatically narrowed down 
-   * to the actual caseExecution under test of this assertion as well as to the type 
-   * 'humanTask'.
-   * 
-   * Change visibility to public for those inheriting classes for whose 
-   * underlying objects under test this method makes sense
-   * 
-   * @param   query CaseExecutionQuery further narrowing down the search for 
-   * 					caseExecutions. The query is automatically narrowed down to the 
-   * 					actual 'parent' CaseExecution under test of this assertion as well as 
-   * 					to the type 'humanTask'.
-   * @return  the only CaseExecution resulting from the given search. A 'null' 
-   * 					CaseExecution in case no such CaseExecution is available.
-   * @throws  org.camunda.bpm.engine.ProcessEngineException in case more than 
-   *          one CaseExecution is delivered by the query (after being narrowed 
-   *          to the actual 'parent' CaseExecution)
-   */
-  protected HumanTaskAssert humanTask(final CaseExecutionQuery query) {
-    CaseExecution caseExecution = caseExecution(query);
-    if (caseExecution == null) {
-      throw new AssertionError("HumanTask could not be found in runtinme database!");
-    }
-    return CaseExecutionAssert.assertThat(engine, caseExecution).isHumanTask();
-  }
-
-  /*
-   * Enter into a chained {@link HumanTaskAssert} inspecting the one and mostly 
-   * one 'humanTask' currently available in the context of the actual caseExecution 
-   * under test of this AbstractCaseAssert. The query is automatically narrowed down 
-   * to the actual caseExecution under test of this assertion as well as to the type 
-   * 'humanTask'.
-   * 
-   * Change visibility to public for those inheriting classes for whose 
-   * underlying objects under test this method makes sense
-   * 
-   * @param   activityId activity if further narrowing down the search for 
-   * 					caseExecutions. The query is automatically narrowed down to the 
-   * 					actual 'parent' CaseExecution under test of this assertion as well as 
-   * 					to the type 'humanTask'.
-   * @return  the only CaseExecution with the given activitiy id. A 'null' 
-   * 					CaseExecution in case no such CaseExecution is available.
-   * @throws  org.camunda.bpm.engine.ProcessEngineException in case more than 
-   *          one CaseExecution is delivered by the query (after being narrowed 
-=======
     return new CaseExecutionAssert(engine, caseExecution);
   }
 
@@ -606,95 +354,32 @@
    * 					CaseExecution in case no such CaseExecution is available.
    * @throws  org.camunda.bpm.engine.ProcessEngineException in case more than
    *          one CaseExecution is delivered by the query (after being narrowed
->>>>>>> c1bd2225
    *          to the actual 'parent' CaseExecution)
    */
   protected HumanTaskAssert humanTask(final String activityId) {
     return humanTask(caseExecutionQuery().activityId(activityId));
   }
 
-<<<<<<< HEAD
-  /*
-   * Enter into a chained {@link HumanTaskAssert} inspecting the one and mostly 
-   * one 'humanTask' currently available in the context of the actual caseExecution 
-   * under test of this AbstractCaseAssert. The query is automatically narrowed down 
-   * to the actual caseExecution under test of this assertion as well as to the type 
+  /**
+   * Enter into a chained {@link HumanTaskAssert} inspecting the one and mostly
+   * one 'humanTask' currently available in the context of the actual caseExecution
+   * under test of this AbstractCaseAssert. The query is automatically narrowed down
+   * to the actual caseExecution under test of this assertion as well as to the type
    * 'humanTask'.
-   * 
-   * Change visibility to public for those inheriting classes for whose 
-   * underlying objects under test this method makes sense
-   * 
+   *
+   * Change visibility to public for those inheriting classes for whose
+   * underlying objects under test this method makes sense
+   *
    * @return  the only CaseExecution existing in the context of this case execution.
    * 					A 'null' CaseExecution in case no such CaseExecution is available.
-   * @throws  org.camunda.bpm.engine.ProcessEngineException in case more than 
-   *          one CaseExecution is delivered by the query (after being narrowed 
-=======
-  /**
-   * Enter into a chained {@link HumanTaskAssert} inspecting the one and mostly
-   * one 'humanTask' currently available in the context of the actual caseExecution
-   * under test of this AbstractCaseAssert. The query is automatically narrowed down
-   * to the actual caseExecution under test of this assertion as well as to the type
-   * 'humanTask'.
-   *
-   * Change visibility to public for those inheriting classes for whose
-   * underlying objects under test this method makes sense
-   *
-   * @return  the only CaseExecution existing in the context of this case execution.
-   * 					A 'null' CaseExecution in case no such CaseExecution is available.
-   * @throws  org.camunda.bpm.engine.ProcessEngineException in case more than
-   *          one CaseExecution is delivered by the query (after being narrowed
->>>>>>> c1bd2225
+   * @throws  org.camunda.bpm.engine.ProcessEngineException in case more than
+   *          one CaseExecution is delivered by the query (after being narrowed
    *          to the actual 'parent' CaseExecution)
    */
   protected HumanTaskAssert humanTask() {
     return humanTask(caseExecutionQuery());
   }
 
-<<<<<<< HEAD
-  /*
-   * Enter into a chained {@link CaseTaskAssert} inspecting the one and mostly 
-   * one 'caseTask' currently available in the context of the actual caseExecution 
-   * under test of this AbstractCaseAssert. The query is automatically narrowed down 
-   * to the actual caseExecution under test of this assertion as well as to the type 
-   * 'caseTask'.
-   * 
-   * Change visibility to public for those inheriting classes for whose 
-   * underlying objects under test this method makes sense
-   * 
-   * @param   query CaseExecutionQuery further narrowing down the search for 
-   * 					caseExecutions. The query is automatically narrowed down to the 
-   * 					actual 'parent' CaseExecution under test of this assertion as well as 
-   * 					to the type 'caseTask'.
-   * @return  the only CaseExecution resulting from the given search. A 'null' 
-   * 					CaseExecution in case no such CaseExecution is available.
-   * @throws  org.camunda.bpm.engine.ProcessEngineException in case more than 
-   *          one CaseExecution is delivered by the query (after being narrowed 
-   *          to the actual 'parent' CaseExecution)
-   */
-  protected CaseTaskAssert caseTask(final CaseExecutionQuery query) {
-    CaseExecution caseExecution = caseExecution(query);
-    return CaseExecutionAssert.assertThat(engine, caseExecution).isCaseTask();
-  }
-
-  /*
-   * Enter into a chained {@link CaseTaskAssert} inspecting the one and mostly 
-   * one 'caseTask' currently available in the context of the actual caseExecution 
-   * under test of this AbstractCaseAssert. The query is automatically narrowed down 
-   * to the actual caseExecution under test of this assertion as well as to the type 
-   * 'caseTask'.
-   * 
-   * Change visibility to public for those inheriting classes for whose 
-   * underlying objects under test this method makes sense
-   * 
-   * @param   activityId activity if further narrowing down the search for 
-   * 					caseExecutions. The query is automatically narrowed down to the 
-   * 					actual 'parent' CaseExecution under test of this assertion as well as 
-   * 					to the type 'caseTask'.
-   * @return  the only CaseExecution with the given activitiy id. A 'null' 
-   * 					CaseExecution in case no such CaseExecution is available.
-   * @throws  org.camunda.bpm.engine.ProcessEngineException in case more than 
-   *          one CaseExecution is delivered by the query (after being narrowed 
-=======
   /**
    * Enter into a chained {@link CaseTaskAssert} inspecting the one and mostly
    * one 'caseTask' currently available in the context of the actual caseExecution
@@ -738,89 +423,29 @@
    * 					CaseExecution in case no such CaseExecution is available.
    * @throws  org.camunda.bpm.engine.ProcessEngineException in case more than
    *          one CaseExecution is delivered by the query (after being narrowed
->>>>>>> c1bd2225
    *          to the actual 'parent' CaseExecution)
    */
   protected CaseTaskAssert caseTask(final String activityId) {
     return caseTask(caseExecutionQuery().activityId(activityId));
   }
 
-<<<<<<< HEAD
-  /*
-   * Enter into a chained {@link CaseTaskAssert} inspecting the one and mostly 
-   * one 'caseTask' currently available in the context of the actual caseExecution 
-   * under test of this AbstractCaseAssert. The query is automatically narrowed down 
-   * to the actual caseExecution under test of this assertion as well as to the type 
+  /**
+   * Enter into a chained {@link CaseTaskAssert} inspecting the one and mostly
+   * one 'caseTask' currently available in the context of the actual caseExecution
+   * under test of this AbstractCaseAssert. The query is automatically narrowed down
+   * to the actual caseExecution under test of this assertion as well as to the type
    * 'caseTask'.
-   * 
+   *
    * @return  the only CaseExecution existing in the context of this case execution.
    * 					A 'null' CaseExecution in case no such CaseExecution is available.
-   * @throws  org.camunda.bpm.engine.ProcessEngineException in case more than 
-   *          one CaseExecution is delivered by the query (after being narrowed 
-=======
-  /**
-   * Enter into a chained {@link CaseTaskAssert} inspecting the one and mostly
-   * one 'caseTask' currently available in the context of the actual caseExecution
-   * under test of this AbstractCaseAssert. The query is automatically narrowed down
-   * to the actual caseExecution under test of this assertion as well as to the type
-   * 'caseTask'.
-   *
-   * @return  the only CaseExecution existing in the context of this case execution.
-   * 					A 'null' CaseExecution in case no such CaseExecution is available.
-   * @throws  org.camunda.bpm.engine.ProcessEngineException in case more than
-   *          one CaseExecution is delivered by the query (after being narrowed
->>>>>>> c1bd2225
+   * @throws  org.camunda.bpm.engine.ProcessEngineException in case more than
+   *          one CaseExecution is delivered by the query (after being narrowed
    *          to the actual 'parent' CaseExecution)
    */
   protected CaseTaskAssert caseTask() {
     return caseTask(caseExecutionQuery());
   }
 
-<<<<<<< HEAD
-  /*
-   * Enter into a chained {@link ProcessTaskAssert} inspecting the one and mostly 
-   * one 'processTask' currently available in the context of the actual caseExecution 
-   * under test of this AbstractCaseAssert. The query is automatically narrowed down 
-   * to the actual caseExecution under test of this assertion as well as to the type 
-   * 'processTask'.
-   * 
-   * Change visibility to public for those inheriting classes for whose 
-   * underlying objects under test this method makes sense
-   * 
-   * @param   query CaseExecutionQuery further narrowing down the search for 
-   * 					caseExecutions. The query is automatically narrowed down to the 
-   * 					actual 'parent' CaseExecution under test of this assertion as well as 
-   * 					to the type 'processTask'.
-   * @return  the only CaseExecution resulting from the given search. A 'null' 
-   * 					CaseExecution in case no such CaseExecution is available.
-   * @throws  org.camunda.bpm.engine.ProcessEngineException in case more than 
-   *          one CaseExecution is delivered by the query (after being narrowed 
-   *          to the actual 'parent' CaseExecution)
-   */
-  protected ProcessTaskAssert processTask(final CaseExecutionQuery query) {
-    CaseExecution caseExecution = caseExecution(query);
-    return CaseExecutionAssert.assertThat(engine, caseExecution).isProcessTask();
-  }
-
-  /*
-   * Enter into a chained {@link ProcessTaskAssert} inspecting the one and mostly 
-   * one 'processTask' currently available in the context of the actual caseExecution 
-   * under test of this AbstractCaseAssert. The query is automatically narrowed down 
-   * to the actual caseExecution under test of this assertion as well as to the type 
-   * 'processTask'.
-   * 
-   * Change visibility to public for those inheriting classes for whose 
-   * underlying objects under test this method makes sense
-   * 
-   * @param   activityId activity if further narrowing down the search for 
-   * 					caseExecutions. The query is automatically narrowed down to the 
-   * 					actual 'parent' CaseExecution under test of this assertion as well as 
-   * 					to the type 'processTask'.
-   * @return  the only CaseExecution with the given activitiy id. A 'null' 
-   * 					CaseExecution in case no such CaseExecution is available.
-   * @throws  org.camunda.bpm.engine.ProcessEngineException in case more than 
-   *          one CaseExecution is delivered by the query (after being narrowed 
-=======
   /**
    * Enter into a chained {@link ProcessTaskAssert} inspecting the one and mostly
    * one 'processTask' currently available in the context of the actual caseExecution
@@ -864,89 +489,29 @@
    * 					CaseExecution in case no such CaseExecution is available.
    * @throws  org.camunda.bpm.engine.ProcessEngineException in case more than
    *          one CaseExecution is delivered by the query (after being narrowed
->>>>>>> c1bd2225
    *          to the actual 'parent' CaseExecution)
    */
   protected ProcessTaskAssert processTask(final String activityId) {
     return processTask(caseExecutionQuery().activityId(activityId));
   }
 
-<<<<<<< HEAD
-  /*
-   * Enter into a chained {@link ProcessTaskAssert} inspecting the one and mostly 
-   * one 'processTask' currently available in the context of the actual caseExecution 
-   * under test of this AbstractCaseAssert. The query is automatically narrowed down 
-   * to the actual caseExecution under test of this assertion as well as to the type 
+  /**
+   * Enter into a chained {@link ProcessTaskAssert} inspecting the one and mostly
+   * one 'processTask' currently available in the context of the actual caseExecution
+   * under test of this AbstractCaseAssert. The query is automatically narrowed down
+   * to the actual caseExecution under test of this assertion as well as to the type
    * 'processTask'.
-   * 
+   *
    * @return  the only CaseExecution existing in the context of this case execution.
    * 					A 'null' CaseExecution in case no such CaseExecution is available.
-   * @throws  org.camunda.bpm.engine.ProcessEngineException in case more than 
-   *          one CaseExecution is delivered by the query (after being narrowed 
-=======
-  /**
-   * Enter into a chained {@link ProcessTaskAssert} inspecting the one and mostly
-   * one 'processTask' currently available in the context of the actual caseExecution
-   * under test of this AbstractCaseAssert. The query is automatically narrowed down
-   * to the actual caseExecution under test of this assertion as well as to the type
-   * 'processTask'.
-   *
-   * @return  the only CaseExecution existing in the context of this case execution.
-   * 					A 'null' CaseExecution in case no such CaseExecution is available.
-   * @throws  org.camunda.bpm.engine.ProcessEngineException in case more than
-   *          one CaseExecution is delivered by the query (after being narrowed
->>>>>>> c1bd2225
+   * @throws  org.camunda.bpm.engine.ProcessEngineException in case more than
+   *          one CaseExecution is delivered by the query (after being narrowed
    *          to the actual 'parent' CaseExecution)
    */
   protected ProcessTaskAssert processTask() {
     return processTask(caseExecutionQuery());
   }
 
-<<<<<<< HEAD
-  /*
-   * Enter into a chained {@link StageAssert} inspecting the one and mostly 
-   * one 'stage' currently available in the context of the actual caseExecution 
-   * under test of this AbstractCaseAssert. The query is automatically narrowed down 
-   * to the actual caseExecution under test of this assertion as well as to the type 
-   * 'stage'.
-   * 
-   * Change visibility to public for those inheriting classes for whose 
-   * underlying objects under test this method makes sense
-   * 
-   * @param   query CaseExecutionQuery further narrowing down the search for 
-   * 					caseExecutions. The query is automatically narrowed down to the 
-   * 					actual 'parent' CaseExecution under test of this assertion as well as 
-   * 					to the type 'stage'.
-   * @return  the only CaseExecution resulting from the given search. A 'null' 
-   * 					CaseExecution in case no such CaseExecution is available.
-   * @throws  org.camunda.bpm.engine.ProcessEngineException in case more than 
-   *          one CaseExecution is delivered by the query (after being narrowed 
-   *          to the actual 'parent' CaseExecution)
-   */
-  protected StageAssert stage(final CaseExecutionQuery query) {
-    CaseExecution caseExecution = caseExecution(query);
-    return CaseExecutionAssert.assertThat(engine, caseExecution).isStage();
-  }
-
-  /*
-   * Enter into a chained {@link StageAssert} inspecting the one and mostly 
-   * one 'stage' currently available in the context of the actual caseExecution 
-   * under test of this AbstractCaseAssert. The query is automatically narrowed down 
-   * to the actual caseExecution under test of this assertion as well as to the type 
-   * 'stage'.
-   * 
-   * Change visibility to public for those inheriting classes for whose 
-   * underlying objects under test this method makes sense
-   * 
-   * @param   activityId activity if further narrowing down the search for 
-   * 					caseExecutions. The query is automatically narrowed down to the 
-   * 					actual 'parent' CaseExecution under test of this assertion as well as 
-   * 					to the type 'stage'.
-   * @return  the only CaseExecution with the given activitiy id. A 'null' 
-   * 					CaseExecution in case no such CaseExecution is available.
-   * @throws  org.camunda.bpm.engine.ProcessEngineException in case more than 
-   *          one CaseExecution is delivered by the query (after being narrowed 
-=======
   /**
    * Enter into a chained {@link StageAssert} inspecting the one and mostly
    * one 'stage' currently available in the context of the actual caseExecution
@@ -990,89 +555,29 @@
    * 					CaseExecution in case no such CaseExecution is available.
    * @throws  org.camunda.bpm.engine.ProcessEngineException in case more than
    *          one CaseExecution is delivered by the query (after being narrowed
->>>>>>> c1bd2225
    *          to the actual 'parent' CaseExecution)
    */
   protected StageAssert stage(final String activityId) {
     return stage(caseExecutionQuery().activityId(activityId));
   }
 
-<<<<<<< HEAD
-  /*
-   * Enter into a chained {@link StageAssert} inspecting the one and mostly 
-   * one 'stage' currently available in the context of the actual caseExecution 
-   * under test of this AbstractCaseAssert. The query is automatically narrowed down 
-   * to the actual caseExecution under test of this assertion as well as to the type 
+  /**
+   * Enter into a chained {@link StageAssert} inspecting the one and mostly
+   * one 'stage' currently available in the context of the actual caseExecution
+   * under test of this AbstractCaseAssert. The query is automatically narrowed down
+   * to the actual caseExecution under test of this assertion as well as to the type
    * 'stage'.
-   * 
+   *
    * @return  the only CaseExecution existing in the context of this case execution.
    * 					A 'null' CaseExecution in case no such CaseExecution is available.
-   * @throws  org.camunda.bpm.engine.ProcessEngineException in case more than 
-   *          one CaseExecution is delivered by the query (after being narrowed 
-=======
-  /**
-   * Enter into a chained {@link StageAssert} inspecting the one and mostly
-   * one 'stage' currently available in the context of the actual caseExecution
-   * under test of this AbstractCaseAssert. The query is automatically narrowed down
-   * to the actual caseExecution under test of this assertion as well as to the type
-   * 'stage'.
-   *
-   * @return  the only CaseExecution existing in the context of this case execution.
-   * 					A 'null' CaseExecution in case no such CaseExecution is available.
-   * @throws  org.camunda.bpm.engine.ProcessEngineException in case more than
-   *          one CaseExecution is delivered by the query (after being narrowed
->>>>>>> c1bd2225
+   * @throws  org.camunda.bpm.engine.ProcessEngineException in case more than
+   *          one CaseExecution is delivered by the query (after being narrowed
    *          to the actual 'parent' CaseExecution)
    */
   protected StageAssert stage() {
     return stage(caseExecutionQuery());
   }
 
-<<<<<<< HEAD
-  /*
-   * Enter into a chained {@link MilestoneAssert} inspecting the one and mostly 
-   * one 'milestone' currently available in the context of the actual caseExecution 
-   * under test of this AbstractCaseAssert. The query is automatically narrowed down 
-   * to the actual caseExecution under test of this assertion as well as to the type 
-   * 'milestone'.
-   * 
-   * Change visibility to public for those inheriting classes for whose 
-   * underlying objects under test this method makes sense
-   * 
-   * @param   query CaseExecutionQuery further narrowing down the search for 
-   * 					caseExecutions. The query is automatically narrowed down to the 
-   * 					actual 'parent' CaseExecution under test of this assertion as well as 
-   * 					to the type 'milestone'.
-   * @return  the only CaseExecution resulting from the given search. A 'null' 
-   * 					CaseExecution in case no such CaseExecution is available.
-   * @throws  org.camunda.bpm.engine.ProcessEngineException in case more than 
-   *          one CaseExecution is delivered by the query (after being narrowed 
-   *          to the actual 'parent' CaseExecution)
-   */
-  protected MilestoneAssert milestone(final CaseExecutionQuery query) {
-    CaseExecution caseExecution = caseExecution(query);
-    return CaseExecutionAssert.assertThat(engine, caseExecution).isMilestone();
-  }
-
-  /*
-   * Enter into a chained {@link MilestoneAssert} inspecting the one and mostly 
-   * one 'milestone' currently available in the context of the actual caseExecution 
-   * under test of this AbstractCaseAssert. The query is automatically narrowed down 
-   * to the actual caseExecution under test of this assertion as well as to the type 
-   * 'milestone'.
-   * 
-   * Change visibility to public for those inheriting classes for whose 
-   * underlying objects under test this method makes sense
-   * 
-   * @param   activityId activity if further narrowing down the search for 
-   * 					caseExecutions. The query is automatically narrowed down to the 
-   * 					actual 'parent' CaseExecution under test of this assertion as well as 
-   * 					to the type 'milestone'.
-   * @return  the only CaseExecution with the given activitiy id. A 'null' 
-   * 					CaseExecution in case no such CaseExecution is available.
-   * @throws  org.camunda.bpm.engine.ProcessEngineException in case more than 
-   *          one CaseExecution is delivered by the query (after being narrowed 
-=======
   /**
    * Enter into a chained {@link MilestoneAssert} inspecting the one and mostly
    * one 'milestone' currently available in the context of the actual caseExecution
@@ -1116,65 +621,40 @@
    * 					CaseExecution in case no such CaseExecution is available.
    * @throws  org.camunda.bpm.engine.ProcessEngineException in case more than
    *          one CaseExecution is delivered by the query (after being narrowed
->>>>>>> c1bd2225
    *          to the actual 'parent' CaseExecution)
    */
   protected MilestoneAssert milestone(final String activityId) {
     return milestone(caseExecutionQuery().activityId(activityId));
   }
 
-<<<<<<< HEAD
-  /*
-   * Enter into a chained {@link MilestoneAssert} inspecting the one and mostly 
-   * one 'milestone' currently available in the context of the actual caseExecution 
-   * under test of this AbstractCaseAssert. The query is automatically narrowed down 
-   * to the actual caseExecution under test of this assertion as well as to the type 
+  /**
+   * Enter into a chained {@link MilestoneAssert} inspecting the one and mostly
+   * one 'milestone' currently available in the context of the actual caseExecution
+   * under test of this AbstractCaseAssert. The query is automatically narrowed down
+   * to the actual caseExecution under test of this assertion as well as to the type
    * 'milestone'.
-   * 
+   *
    * @return  the only CaseExecution existing in the context of this case execution.
    * 					A 'null' CaseExecution in case no such CaseExecution is available.
-   * @throws  org.camunda.bpm.engine.ProcessEngineException in case more than 
-   *          one CaseExecution is delivered by the query (after being narrowed 
-=======
-  /**
-   * Enter into a chained {@link MilestoneAssert} inspecting the one and mostly
-   * one 'milestone' currently available in the context of the actual caseExecution
-   * under test of this AbstractCaseAssert. The query is automatically narrowed down
-   * to the actual caseExecution under test of this assertion as well as to the type
-   * 'milestone'.
-   *
-   * @return  the only CaseExecution existing in the context of this case execution.
-   * 					A 'null' CaseExecution in case no such CaseExecution is available.
-   * @throws  org.camunda.bpm.engine.ProcessEngineException in case more than
-   *          one CaseExecution is delivered by the query (after being narrowed
->>>>>>> c1bd2225
+   * @throws  org.camunda.bpm.engine.ProcessEngineException in case more than
+   *          one CaseExecution is delivered by the query (after being narrowed
    *          to the actual 'parent' CaseExecution)
    */
   protected MilestoneAssert milestone() {
     return milestone(caseExecutionQuery());
   }
 
-<<<<<<< HEAD
-  /* Verifies the expectation that the {@link CaseExecution} is currently 
-   * in the specified state
-   * 
-   * @param state of the case execution
-   * @return this {@link TaskAssert}
-=======
   /**
    * Verifies the expectation that the {@link CaseExecution} is currently
    * in the specified state
    *
    * @param 	state of the case execution
    * @return  this {@link TaskAssert}
->>>>>>> c1bd2225
    */
   private S hasState(CaseExecutionState state) {
     Assertions.assertThat(actual).isNotNull();
     CaseExecution current = getCurrent();
-<<<<<<< HEAD
-		int actualState = current != null
-				? ((CaseExecutionEntity) current).getState()
+    int actualState = current != null ? ((CaseExecutionEntity) current).getState()
         : ((HistoricCaseActivityInstanceEntity) getHistoric()).getCaseActivityInstanceState();
     Assertions
         .assertThat(actualState)
@@ -1183,128 +663,64 @@
                 "Expected %s to be in state '%s', but found it to be '%s'!",
                 toString(actual),
                 state,
-								CaseExecutionState.CASE_EXECUTION_STATES.get(actualState)
-						))
-				.isEqualTo(state.getStateCode());
-=======
-    int actualState = current != null
-      ? ((CaseExecutionEntity) current).getState()
-      : ((HistoricCaseActivityInstanceEntity) getHistoric()).getCaseActivityInstanceState();
-    Assertions
-      .assertThat(actualState)
-      .overridingErrorMessage(
-        String.format(
-          "Expected %s to be in state '%s', but found it to be '%s'!",
-          toString(actual),
-          state,
-          CaseExecutionState.CASE_EXECUTION_STATES.get(actualState)
-        ))
-      .isEqualTo(state.getStateCode());
->>>>>>> c1bd2225
+                CaseExecutionState.CASE_EXECUTION_STATES.get(actualState))).isEqualTo(state.getStateCode());
     @SuppressWarnings("unchecked")
     S self = (S) this;
     return self;
   }
 
-<<<<<<< HEAD
-  /* Verifies the expectation that the {@link CaseExecution} is of specified type
-   * 
-   * @param type of the case execution
-   * @return this {@link TaskAssert}
-=======
   /**
    * Verifies the expectation that the {@link CaseExecution} is of specified type
    *
    * @param 	type of the case execution
    * @return  this {@link TaskAssert}
->>>>>>> c1bd2225
    */
   private S hasType(String type) {
     Assertions.assertThat(actual).isNotNull();
     Assertions
-<<<<<<< HEAD
         .assertThat(actual.getActivityType())
         .overridingErrorMessage(
-						String.format(
-								"Expected %s to be a '%s', but found it to be a '%s'!",
-								toString(actual),
-								type,
-								actual.getActivityType()
-						))
+            String.format("Expected %s to be a '%s', but found it to be a '%s'!", toString(actual), type, actual.getActivityType()))
         .isEqualTo(type);
-=======
-      .assertThat(actual.getActivityType())
-      .overridingErrorMessage(
-        String.format(
-          "Expected %s to be a '%s', but found it to be a '%s'!",
-          toString(actual),
-          type,
-          actual.getActivityType()
-        ))
-      .isEqualTo(type);
->>>>>>> c1bd2225
     @SuppressWarnings("unchecked")
     S self = (S) this;
     return self;
   }
 
-<<<<<<< HEAD
-  @Override
-  /* Retrieve refreshed status of object under test from runtime database */
-=======
   /**
    * Retrieve refreshed status of object under test from runtime database
    **/
   @Override
->>>>>>> c1bd2225
   protected A getCurrent() {
     @SuppressWarnings("unchecked")
     A caseExecution = (A) caseExecutionQuery().caseExecutionId(actual.getId()).singleResult();
     return caseExecution;
   }
 
-<<<<<<< HEAD
-  /* Retrieve HistoricCaseActivityInstance for object under test from history database */
-  protected HistoricCaseActivityInstance getHistoric() {
-    Assertions.assertThat(actual).isNotNull();
-		HistoricCaseActivityInstance historicCaseActivityInstance =
-				historicCaseActivityInstanceQuery().caseExecutionId(actual.getId()).singleResult();
-		String message = "Please make sure you have set the history service of the engine to " +
-				"at least level 'activity' or a higher level before making use of this assertion!";
-=======
   /**
    * Retrieve HistoricCaseActivityInstance for object under test from history database
    **/
   protected HistoricCaseActivityInstance getHistoric() {
     Assertions.assertThat(actual).isNotNull();
-    HistoricCaseActivityInstance historicCaseActivityInstance =
-      historicCaseActivityInstanceQuery().caseExecutionId(actual.getId()).singleResult();
-    String message = "Please make sure you have set the history service of the engine to " +
-      "at least level 'activity' or a higher level before making use of this assertion!";
->>>>>>> c1bd2225
+    HistoricCaseActivityInstance historicCaseActivityInstance = historicCaseActivityInstanceQuery().caseExecutionId(actual.getId())
+        .singleResult();
+    String message = "Please make sure you have set the history service of the engine to "
+        + "at least level 'activity' or a higher level before making use of this assertion!";
     Assertions.assertThat(historicCaseActivityInstance).overridingErrorMessage(message).isNotNull();
     return historicCaseActivityInstance;
   }
 
-<<<<<<< HEAD
-  /* CaseExecutionQuery, automatically narrowed to {@link CaseInstance} of actual {@link CaseExecution} */
-=======
   /**
    * CaseExecutionQuery, automatically narrowed to {@link CaseInstance} of actual {@link CaseExecution}
    **/
->>>>>>> c1bd2225
   @Override
   protected CaseExecutionQuery caseExecutionQuery() {
     return super.caseExecutionQuery().caseInstanceId(actual.getCaseInstanceId());
   }
 
-<<<<<<< HEAD
-  /* HistoricCaseActivityInstanceQuery, automatically narrowed to {@link CaseInstance} of actual {@link CaseExecution} */
-=======
   /**
    * HistoricCaseActivityInstanceQuery, automatically narrowed to {@link CaseInstance} of actual {@link CaseExecution}
    **/
->>>>>>> c1bd2225
   @Override
   protected HistoricCaseActivityInstanceQuery historicCaseActivityInstanceQuery() {
     return super.historicCaseActivityInstanceQuery().caseInstanceId(actual.getCaseInstanceId());
@@ -1313,38 +729,23 @@
   @Override
   protected String toString(A caseExecution) {
     if (caseExecution != null) {
-<<<<<<< HEAD
-			return !actual.getCaseInstanceId().equals(actual.getId())
-				? String.format("%s {id='%s', activityId='%s' }",
+      return !actual.getCaseInstanceId().equals(actual.getId()) ? String.format(
+          "%s {id='%s', activityId='%s' }",
           caseExecution.getActivityType(),
           caseExecution.getId(),
           caseExecution.getActivityId(),
           caseExecution.getCaseInstanceId())
-				: String.format("%s {id='%s', activityId='%s'" +
-					(((CaseInstance) caseExecution).getBusinessKey() != null ? ", businessKey='%s'}" : "}"), 
+          : String.format(
+              "%s {id='%s', activityId='%s'" + (((CaseInstance) caseExecution).getBusinessKey() != null ? ", businessKey='%s'}"
+                  : "}"),
               CaseInstance.class.getSimpleName(),
               caseExecution.getId(),
               caseExecution.getActivityId(),
               ((CaseInstance) caseExecution).getBusinessKey());
-=======
-      return !actual.getCaseInstanceId().equals(actual.getId())
-        ? String.format("%s {id='%s', activityId='%s' }",
-        caseExecution.getActivityType(),
-        caseExecution.getId(),
-        caseExecution .getActivityId(),
-        caseExecution.getCaseInstanceId())
-        : String.format("%s {id='%s', activityId='%s'" +
-          (((CaseInstance) caseExecution).getBusinessKey() != null ? ", businessKey='%s'}" : "}"),
-        CaseInstance.class.getSimpleName(),
-        caseExecution.getId(),
-        caseExecution.getActivityId(),
-        ((CaseInstance) caseExecution).getBusinessKey());
->>>>>>> c1bd2225
     }
     return null;
   }
 
-<<<<<<< HEAD
   /**
    * Enter into a chained map assert inspecting the variables currently available in the context of the case instance
    * under test of this AbstractCaseAssert.
@@ -1405,6 +806,4 @@
     return self;
   }
 
-=======
->>>>>>> c1bd2225
 }