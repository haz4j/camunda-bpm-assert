<?xml version="1.0" encoding="UTF-8"?>
<project xmlns="http://maven.apache.org/POM/4.0.0" xmlns:xsi="http://www.w3.org/2001/XMLSchema-instance" xsi:schemaLocation="http://maven.apache.org/POM/4.0.0 http://maven.apache.org/xsd/maven-4.0.0.xsd">
    <modelVersion>4.0.0</modelVersion>

    <groupId>com.plexiti.activiti</groupId>
    <artifactId>activiti-fluent-tests</artifactId>
    <version>0.4-SNAPSHOT</version>

    <packaging>jar</packaging>

    <properties>
<<<<<<< HEAD
        <activiti.version>5.11</activiti.version>
=======
        <camunda-bpm.version>7.0.0-SNAPSHOT</camunda-bpm.version>
>>>>>>> c9188d23
        <fest.assert.version>2.0M8</fest.assert.version>
        <junit.version>4.11</junit.version>
        <mockito.version>1.9.5</mockito.version>
        <h2.version>1.3.162</h2.version>

        <!-- Avoid the message "[WARNING] Using platform encoding (UTF-8 actually) to copy filtered resources, i.e. build is platform dependent!" -->
        <project.build.sourceEncoding>UTF-8</project.build.sourceEncoding>
        <!-- Avoid the message "[WARNING] Using platform encoding (UTF-8 actually) ... also for the failsafe plugin -->
        <project.reporting.outputEncoding>UTF-8</project.reporting.outputEncoding>
    </properties>

    <dependencies>
        <dependency>
            <groupId>com.camunda.fox.engine</groupId>
            <artifactId>fox-engine</artifactId>
            <version>${camunda-bpm.version}</version>
            <scope>compile</scope>
        </dependency>
        <dependency>
            <groupId>junit</groupId>
            <artifactId>junit</artifactId>
            <version>${junit.version}</version>
            <scope>compile</scope>
        </dependency>
        <dependency>
            <groupId>org.easytesting</groupId>
            <artifactId>fest-assert-core</artifactId>
            <version>${fest.assert.version}</version>
            <scope>compile</scope>
        </dependency>
        <dependency>
            <groupId>org.mockito</groupId>
            <artifactId>mockito-all</artifactId>
            <version>${mockito.version}</version>
            <scope>compile</scope>
        </dependency>
        <dependency>
            <groupId>com.h2database</groupId>
            <artifactId>h2</artifactId>
            <version>${h2.version}</version>
            <scope>test</scope>
        </dependency>
        <dependency>
            <groupId>org.jboss.spec</groupId>
            <artifactId>jboss-javaee-web-6.0</artifactId>
            <version>2.0.0.Final</version>
            <type>pom</type>
            <scope>provided</scope>
        </dependency>
    </dependencies>

    <repositories>
        <repository>
            <id>camunda-bpm-nexus</id>
            <name>camunda-bpm-nexus</name>
            <url>https://app.camunda.com/nexus/content/groups/public</url>
        </repository>
    </repositories>

    <build>
      <plugins>
        <plugin>
          <groupId>org.apache.maven.plugins</groupId>
          <artifactId>maven-release-plugin</artifactId>
          <version>2.0</version>
        </plugin>
      </plugins>
    </build>

    <scm>
        <connection>scm:git:git@github.com:plexiti/activiti-fluent-tests.git</connection>
        <url>scm:git:git@github.com:plexiti/activiti-fluent-tests.git</url>
        <developerConnection>scm:git:git@github.com:plexiti/activiti-fluent-tests.git</developerConnection>
    </scm>
</project><|MERGE_RESOLUTION|>--- conflicted
+++ resolved
@@ -9,11 +9,8 @@
     <packaging>jar</packaging>
 
     <properties>
-<<<<<<< HEAD
+        <camunda-bpm.version>7.0.0-SNAPSHOT</camunda-bpm.version>
         <activiti.version>5.11</activiti.version>
-=======
-        <camunda-bpm.version>7.0.0-SNAPSHOT</camunda-bpm.version>
->>>>>>> c9188d23
         <fest.assert.version>2.0M8</fest.assert.version>
         <junit.version>4.11</junit.version>
         <mockito.version>1.9.5</mockito.version>
@@ -32,6 +29,14 @@
             <version>${camunda-bpm.version}</version>
             <scope>compile</scope>
         </dependency>
+        <!--
+        <dependency>
+            <groupId>org.activiti</groupId>
+            <artifactId>activiti-engine</artifactId>
+            <version>${activiti.version}</version>
+            <scope>compile</scope>
+        </dependency>
+        -->
         <dependency>
             <groupId>junit</groupId>
             <artifactId>junit</artifactId>
@@ -71,6 +76,11 @@
             <name>camunda-bpm-nexus</name>
             <url>https://app.camunda.com/nexus/content/groups/public</url>
         </repository>
+        <repository>
+            <id>activiti</id>
+            <name>Activiti</name>
+            <url>http://maven.alfresco.com/nexus/content/groups/public/</url>
+        </repository>
     </repositories>
 
     <build>
